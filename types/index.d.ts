--- conflicted
+++ resolved
@@ -18,7 +18,6 @@
     video?: OdVideoFile
   }>
 }
-<<<<<<< HEAD
 // A file object returned from the OneDrive API. This object may contain 'video' if the file is a video.
 export declare type OdFileObject = {
   '@microsoft.graph.downloadUrl': string
@@ -44,25 +43,12 @@
 }
 // API response object for /api/search?q=<query>. Likewise, this array of items may also contain either files or folders.
 export declare type OdSearchResult = Array<{
-=======
-
-// Search result type which is returned by /api/search?q={query}
-export type OdSearchResult = Array<{
->>>>>>> ce6d3ef6
   id: string
   name: string
   file?: OdFileObject
   folder?: OdFolderObject
   path: string
-<<<<<<< HEAD
   parentReference: { id: string; name: string; path: string }
-}>
-=======
-  parentReference: {
-    id: string
-    name: string
-    path: string
-  }
 }>
 
 // driveItem type which is returned by /api/item?id={id}
@@ -77,5 +63,4 @@
     id: string
     path: string
   }
-}
->>>>>>> ce6d3ef6
+}