--- conflicted
+++ resolved
@@ -1134,15 +1134,12 @@
     resolution: {integrity: sha512-sdQSFB7+llfUcQHUQO3+B8ERRj0Oa4w9POWMI/puGtuf7gFywGmkaLCElnudfTiKZV+NvHqL0ifzdrI8Ro7ESA==}
     dev: true
 
-<<<<<<< HEAD
   /de-indent/1.0.2:
     resolution: {integrity: sha1-sgOOhG3DO6pXlhKNCAS0VbjB4h0=}
     dev: true
-=======
   /dayjs/1.10.7:
     resolution: {integrity: sha512-P6twpd70BcPK34K26uJ1KT3wlhpuOAPoMwJzpsIWUxHZ7wpmbdZL/hQqBDfz7hGurYSa5PhzdhDHtt319hL3ig==}
     dev: false
->>>>>>> 44ac483d
 
   /debounce-promise/3.1.2:
     resolution: {integrity: sha512-rZHcgBkbYavBeD9ej6sP56XfG53d51CD4dnaw989YX/nZ/ZJfgRx/9ePKmTNiUiyQvh4mtrMoS3OAWW+yoYtpg==}
